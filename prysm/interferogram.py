--- conflicted
+++ resolved
@@ -607,8 +607,6 @@
 
     def psd(self):
         """Power spectral density of the data., units (self.phase_unit^2)/((cy/self.spatial_unit)^2).
-<<<<<<< HEAD
-=======
 
         Returns
         -------
@@ -712,11 +710,12 @@
         ----------
         axlim : `float`, optional
             symmetrical axis limit
-        power : `float`, optional
-            inverse of power to stretch image by
+        clim : `tuple`, optional
+            lower, upper limits on color scale
+        cmap : `str`, optional
+            colormap
         interp_method : `str`, optional
-            method used to interpolate the image, passed directly to matplotlib
-            imshow
+            method used to interpolate the image, passed directly to matplotlib imshow
         fig : `matplotlib.figure.Figure`
             Figure containing the plot
         ax : `matplotlib.axes.Axis`
@@ -759,9 +758,7 @@
 
     def plot_psd_slices(self, x=True, y=True, azavg=True, azmin=False, azmax=False,
                         a=None, b=None, c=None, mode='freq', alpha=1, legend=True,
-                        lw=config.lw, zorder=config.zorder,
-                        xlim=None, ylim=None,
-                        fig=None, ax=None):
+                        lw=config.lw, zorder=config.zorder, xlim=None, ylim=None, fig=None, ax=None):
         """Plot the x, y, and average PSD on a linear x axis.
 
         Parameters
@@ -861,257 +858,6 @@
         ----------
         file : Path_like, `str`, or File_like
             where to save to.
->>>>>>> 8786afc3
-
-        Returns
-        -------
-        unit_x : `numpy.ndarray`
-            ordinate x frequency axis
-        unit_y : `numpy.ndarray`
-            ordinate y frequency axis
-        psd : `numpy.ndarray`
-            power spectral density
-
-        """
-        return psd(self.phase, self.sample_spacing)
-
-    def psd_slices(self, x=True, y=True, azavg=True, azmin=False, azmax=False):
-        """Power spectral density of the data., units (self.phase_unit^2)/((cy/self.spatial_unit)^2).
-
-        Returns
-        -------
-        `dict`
-            with keys x, y, avg.  Each containing a tuple of (unit, psd)
-
-        """
-        xx, yy, _psd = self.psd()
-        lx, ly = len(xx)//2, len(yy)//2
-
-        out = {}
-        if x:
-            out['x'] = (xx[lx:], _psd[ly, lx:])
-
-        if y:
-            out['y'] = (yy[ly:], _psd[ly:, lx])
-
-        if azavg or azmin or azmax:
-            rho, phi, _psdrp = uniform_cart_to_polar(xx, yy, _psd)
-
-        if azavg:
-            out['azavg'] = (rho, _psdrp.mean(axis=0))
-
-        if azmin:
-            out['azmin'] = (rho, _psdrp.min(axis=0))
-
-        if azmax:
-            out['azmax'] = (rho, _psdrp.max(axis=0))
-
-        return out
-
-    def bandlimited_rms(self, wllow=None, wlhigh=None, flow=None, fhigh=None):
-        """Calculate the bandlimited RMS of a signal from its PSD.
-
-        Parameters
-        ----------
-        wllow : `float`
-            short spatial scale
-        wlhigh : `float`
-            long spatial scale
-        flow : `float`
-            low frequency
-        fhigh : `float`
-            high frequency
-
-        Returns
-        -------
-        `float`
-            band-limited RMS value.
-
-        """
-        return bandlimited_rms(*self.psd(),
-                               wllow=wllow,
-                               wlhigh=wlhigh,
-                               flow=flow,
-                               fhigh=fhigh)
-
-    def total_integrated_scatter(self, wavelength, incident_angle=0):
-        """Calculate the total integrated scatter (TIS) for an angle or angles.
-
-        Parameters
-        ----------
-        wavelength : `float`
-            wavelength of light in microns.
-        incident_angle : `float` or `numpy.ndarray`
-            incident angle(s) of light.
-
-        Returns
-        -------
-        `float` or `numpy.ndarray`
-            TIS value.
-
-        """
-        if self.spatial_unit != 'μm':
-            raise ValueError('Use microns for spatial unit when evaluating TIS.')
-
-        upper_limit = 1 / wavelength
-        kernel = 4 * m.pi * m.cos(m.radians(incident_angle))
-        kernel *= self.bandlimited_rms(upper_limit, None) / wavelength
-        return 1 - m.exp(-kernel**2)
-
-    def plot_psd2d(self, axlim=None, clim=(1e-9, 1e2), interp_method='lanczos', fig=None, ax=None):
-        """Plot the two dimensional PSD.
-
-        Parameters
-        ----------
-        axlim : `float`, optional
-            symmetrical axis limit
-        power : `float`, optional
-            inverse of power to stretch image by
-        interp_method : `str`, optional
-            method used to interpolate the image, passed directly to matplotlib
-            imshow
-        fig : `matplotlib.figure.Figure`
-            Figure containing the plot
-        ax : `matplotlib.axes.Axis`
-            Axis containing the plot
-
-        Returns
-        -------
-        fig : `matplotlib.figure.Figure`
-            Figure containing the plot
-        ax : `matplotlib.axes.Axis`
-            Axis containing the plot
-
-        """
-        from matplotlib import colors
-        x, y, psd = self.psd()
-
-        if axlim is None:
-            lims = (None, None)
-        else:
-            lims = (-axlim, axlim)
-
-        fig, ax = share_fig_ax(fig, ax)
-        im = ax.imshow(psd,
-                       extent=[x[0], x[-1], y[0], y[-1]],
-                       origin='lower',
-                       cmap='Greys_r',
-                       norm=colors.LogNorm(*clim),
-                       interpolation=interp_method)
-
-        ax.set(xlim=lims, xlabel=r'$\nu_x$' + f' [cy/{self.spatial_unit}]',
-               ylim=lims, ylabel=r'$\nu_y$' + f' [cy/{self.spatial_unit}]')
-
-        cb = fig.colorbar(im,
-                          label='PSD [' + self.phase_unit + r'$^2$' + f'/(cy/{self.spatial_unit})' + r'$^2$]',
-                          ax=ax, fraction=0.046, extend='both')
-        cb.outline.set_edgecolor('k')
-        cb.outline.set_linewidth(0.5)
-
-        return fig, ax
-
-    def plot_psd_slices(self, x=True, y=True, azavg=True, azmin=False, azmax=False,
-                        a=None, b=None, c=None, mode='freq', alpha=1, legend=True,
-                        lw=3, zorder=3, xlim=None, ylim=None, fig=None, ax=None):
-        """Plot the x, y, and average PSD on a linear x axis.
-
-        Parameters
-        ----------
-        x : `bool`, optional
-            whether to plot the "x" PSD
-        y : `bool`, optional
-            whether to plot the "y" PSD
-        azavg: `bool`, optional
-            whether to plot the azimuthally averaged PSD
-        azmin : `bool`, optional
-            whether to plot the azimuthal minimum PSD
-        azmax : `bool`, optional
-            whether to plot the azimuthal maximum PSD
-        a : `float`, optional
-            a coefficient of Lorentzian PSD model plotted alongside data
-        b : `float`, optional
-            b coefficient of Lorentzian PSD model plotted alongside data
-        c : `float`, optional
-            c coefficient of Lorentzian PSD model plotted alongside data
-        mode : `str`, {'freq', 'period'}
-            x-axis mode, either frequency or period
-        alpha : `float`, optional
-            alpha value for the line(s), passed directly to matplotlib
-        legend : `bool`, optional
-            if True, display the legend
-        lw : `float`, optional
-            linewidth provided directly to matplotlib
-        zorder : `int`, optional
-            zorder provided directly to matplotlib
-        xlim : `tuple`, optional
-            len 2 tuple of low, high x axis limits
-        ylim : `tuple`, optional
-            len 2 tuple of low, high y axis limits
-        fig : `matplotlib.figure.Figure`
-            Figure containing the plot
-        ax : `matplotlib.axes.Axis`
-            Axis containing the plot
-
-        Returns
-        -------
-        fig : `matplotlib.figure.Figure`
-            Figure containing the plot
-        ax : `matplotlib.axes.Axis`
-            Axis containing the plot
-
-        Notes
-        -----
-        if a, b given but not c, an AB / inverse power model will be used for the PSD.
-        If a, b, c are given the Lorentzian model will be used.
-
-        """
-        data = self.psd_slices(x=x, y=y, azavg=azavg, azmin=azmin, azmax=azmax)
-        keys = list(data.keys())
-        # keys 0 => first item
-        # second 0 => first item in tuple of (unit, value)
-        # 1: => skip the 0 frequency bin
-        r = data[keys[0]][0][1:]
-
-        if mode != 'freq':
-            label = 'Period'
-            unit = 'mm'
-        else:
-            label = 'Frequency'
-            unit = f'cy/{self.spatial_unit}'
-
-        fig, ax = share_fig_ax(fig, ax)
-        for dat in data:
-            ax.loglog(*data[dat], lw=lw, label=dat, alpha=alpha)
-
-        if a is not None:
-            if c is not None:
-                requirement = abc_psd(a=a, b=b, c=c, nu=r)
-            else:
-                requirement = ab_psd(a=a, b=b, nu=r)
-            ax.loglog(r, requirement, c='k', lw=lw*2)
-
-        if mode != 'freq':
-            from matplotlib import pyplot as plt
-            locs, labs = plt.xticks()
-            labs = [str(1/loc) if loc != 0 else str(loc) for loc in locs]
-            plt.xticks(locs, labs)
-            xlim = [1/x if x != 0 else x for x in xlim]
-
-        if legend:
-            ax.legend(title='Slice')
-
-        ax.set(xlim=xlim, xlabel=f'Spatial {label} [{unit}]',
-               ylim=ylim, ylabel=r'PSD [nm$^2$/' + f'(cy/{self.spatial_unit})$^2$]')
-
-        return fig, ax
-
-    def save_zygo_ascii(self, file, high_phase_res=True):
-        """Save the interferogram to a Zygo ASCII file.
-
-        Parameters
-        ----------
-        file : Path_like, `str`, or File_like
-            where to save to.
 
         """
         phase = self.change_phase_unit(to='waves', inplace=False)
