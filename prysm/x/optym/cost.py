"""Cost functions, aka figures of merit for models."""
import numpy as np


class BiasAndGainInvariantError:
    """Bias and gain invariant error.

    This cost function computes internal least mean squares estimates of the
    overall bias (DC pedestal) and gain between the signal I and D.  This
    objective is useful when the overall signal level is ambiguous in phase
    retrieval type problems, and can significantly help stabilize the
    optimization process.
    """
    def __init__(self):
        """Create a new BiasAndGainInvariantError instance."""
        self.R = None
        self.alpha = None
        self.beta = None
        self.I = None  # NOQA
        self.D = None
        self.mask = None

    def forward(self, I, D, mask):  # NOQA
        """Forward cost evaluation.

        Parameters
        ----------
        I : numpy.ndarray
            'intensity' or model data, any float dtype, any shape
        D : numpy.ndarray
            'data' or true mesaurement to be matched, any float dtype, any shape
        mask : numpy.ndarray
            logical array with elements to keep (True) or exclude (False)

        Returns
        -------
        float
            scalar cost

        """
        # intermediate variables
        I = I[mask]  # NOQA
        D = D[mask]
        Ihat = I - I.mean()  # zero mean
        Dhat = D - D.mean()

        N = I.size

        num = (Ihat*Dhat).sum()
        den = (Ihat*Ihat).sum()
        alpha = num/den

        alphaI = alpha*I

        beta = (D-alphaI)/N

        R = 1/((D*D).sum())
        raw_err = (alphaI + beta) - D
        err = R*(raw_err*raw_err).sum()
        self.R = R
        self.alpha = alpha
        self.beta = beta
        return err

    def backprop(self):
        """Returns the first step of gradient backpropagation, an array of the same shape as I."""
        R = self.R
        alpha = self.alpha
        beta = self.beta
        I = self.I  # NOQA
        D = self.D
        mask = self.mask

        out = np.zeros_like(I)
        I = I[mask]  # NOQA
        D = D[mask]
        out[mask] = 2*R*alpha*((alpha*I + beta) - D)
        return out


<<<<<<< HEAD
class LogLikelyhood:
    def __init__(self):
        pass

    def forward(self, I, D, mask):
        # I, D, mask for symmetry to bias and gain invariant
        # internally use y, yhat because that's how the this is usually written
        y = D
        yhat = I

        ylogyhat = y*np.log(yhat)
        one_minus_y = 1 - y
        log_one_minus_yhat = np.log(1-yhat)
        cost = -(ylogyhat + one_minus_y*log_one_minus_yhat).sum()
        return cost

    def backprop(self):
        pass
=======
def mean_square_error(M, D, mask=None):
    """Mean square error.

    Parameters
    ----------
    M : numpy.ndarray
        "model data"
    D : numpy.ndarray
        "truth data"
    mask : numpy.ndarray, optional
        True where M should contribute to the cost, False where it should not

    Returns
    -------
    float, numpy.ndarray
        cost, dcost/dM

    """
    diff = (M-D)
    if mask is not None:
        diff = diff[mask]

    alpha = 1 / diff.size
    cost = (diff*diff).sum() * alpha

    # backprop
    if mask is not None:
        grad = np.zeros_like(M)
        grad[mask] = 2 * alpha * diff
    else:
        grad = 2 * alpha * diff

    return cost, grad
>>>>>>> 3969aeb8
<|MERGE_RESOLUTION|>--- conflicted
+++ resolved
@@ -78,26 +78,6 @@
         return out
 
 
-<<<<<<< HEAD
-class LogLikelyhood:
-    def __init__(self):
-        pass
-
-    def forward(self, I, D, mask):
-        # I, D, mask for symmetry to bias and gain invariant
-        # internally use y, yhat because that's how the this is usually written
-        y = D
-        yhat = I
-
-        ylogyhat = y*np.log(yhat)
-        one_minus_y = 1 - y
-        log_one_minus_yhat = np.log(1-yhat)
-        cost = -(ylogyhat + one_minus_y*log_one_minus_yhat).sum()
-        return cost
-
-    def backprop(self):
-        pass
-=======
 def mean_square_error(M, D, mask=None):
     """Mean square error.
 
@@ -130,5 +110,4 @@
     else:
         grad = 2 * alpha * diff
 
-    return cost, grad
->>>>>>> 3969aeb8
+    return cost, grad