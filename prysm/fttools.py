--- conflicted
+++ resolved
@@ -542,11 +542,7 @@
         # but np.conj copies real inputs, so we optimize for that.
         if np.iscomplexobj(ary):
             ary = np.conj(ary)
-<<<<<<< HEAD
-        xformed = self.czt2(ary, Q, samples_out, shift)
-=======
         xformed = np.conj(self.czt2(ary, Q, samples, shift))
->>>>>>> d6a6fbc0
         return xformed
 
     def _setup_bases(self, key):
